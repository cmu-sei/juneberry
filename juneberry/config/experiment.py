--- conflicted
+++ resolved
@@ -58,11 +58,8 @@
     name: str
     onnx: bool
     tests: List[ModelTest]
-<<<<<<< HEAD
     train: bool
-=======
     tuning: str
->>>>>>> 3da6da85
     version: str
 
     def init(self):
