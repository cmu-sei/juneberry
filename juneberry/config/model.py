#! /usr/bin/env python3

# ======================================================================================================================
# Juneberry - General Release
#
# Copyright 2021 Carnegie Mellon University.
#
# NO WARRANTY. THIS CARNEGIE MELLON UNIVERSITY AND SOFTWARE ENGINEERING INSTITUTE MATERIAL IS FURNISHED ON AN "AS-IS"
# BASIS. CARNEGIE MELLON UNIVERSITY MAKES NO WARRANTIES OF ANY KIND, EITHER EXPRESSED OR IMPLIED, AS TO ANY MATTER
# INCLUDING, BUT NOT LIMITED TO, WARRANTY OF FITNESS FOR PURPOSE OR MERCHANTABILITY, EXCLUSIVITY, OR RESULTS OBTAINED
# FROM USE OF THE MATERIAL. CARNEGIE MELLON UNIVERSITY DOES NOT MAKE ANY WARRANTY OF ANY KIND WITH RESPECT TO FREEDOM
# FROM PATENT, TRADEMARK, OR COPYRIGHT INFRINGEMENT.
#
# Released under a BSD (SEI)-style license, please see license.txt or contact permission@sei.cmu.edu for full terms.
#
# [DISTRIBUTION STATEMENT A] This material has been approved for public release and unlimited distribution.  Please see
# Copyright notice for non-US Government use and distribution.
#
# This Software includes and/or makes use of Third-Party Software subject to its own license.
#
# DM21-0884
#
# ======================================================================================================================

from collections import namedtuple
from enum import Enum
import logging
from pathlib import Path
from prodict import List, Prodict
import random
import sys
import typing

from juneberry.config.plugin import Plugin
import juneberry.config.util as conf_utils
from juneberry.config.workspace import LabProfile
import juneberry.filesystem as jbfs

logger = logging.getLogger(__name__)

SplittingConfig = namedtuple('SplittingType', 'algo args randomizer')

ShapeHWC = namedtuple('ShapeHWC', 'height width channels')


# =======

class LRStepFrequency(str, Enum):
    BATCH = "batch"
    EPOCH = "epoch"


class SplittingAlgo(str, Enum):
    FROM_FILE = 'from_file'
    NONE = "none"
    RANDOM_FRACTION = 'random_fraction'
    TENSORFLOW = "tensorflow"
    TORCHVISION = 'torchvision'


class ModelArchitecture(Prodict):
    module: str
    args: Prodict
    previous_model: typing.Union[str, None]
    previous_model_version: typing.Union[str, None]

    def get_shape_hwc(self):
        """ :return The height, width and channels in a named tuple. """
        return ShapeHWC(self.args['img_height'], self.args['img_width'], self.args['channels'])


class StoppingCriteria(Prodict):
    direction: str
    history_key: str
    plateau_count: int
    abs_tol: float
    threshold: float

    def init(self):
        self.direction = 'le'
        self.history_key = 'val_loss'
        self.abs_tol = 0.0001


class ValidationArgs(Prodict):
    seed: int
    fraction: float
    file_path: str


class Validation(Prodict):
    algorithm: str
    arguments: ValidationArgs


class PytorchOptions(Prodict):
    accuracy_args: Prodict
    accuracy_fn: str
    loss_args: Prodict
    loss_fn: str
    lr_schedule_args: Prodict
    lr_schedule_fn: str
    lr_step_frequency: str
    optimizer_args: Prodict
    optimizer_fn: str


class Detectron2(Prodict):
    enable_val_loss: bool
    metric_interval: int
    overrides: Prodict
    supplements: List[str]

    def init(self):
        self.enable_val_loss = False
        self.metric_interval = 1


class TensorFlow(Prodict):
    callbacks: List[Plugin]
    loss_args: Prodict
    loss_fn: str
    lr_schedule_args: Prodict
    lr_schedule_fn: str
    metrics: list
    optimizer_args: Prodict
    optimizer_fn: str


class ModelConfig(Prodict):
    FORMAT_VERSION = '0.3.0'
    SCHEMA_NAME = 'model_schema.json'
    batch_size: int
    description: str
    detectron2: Detectron2
    epochs: int
<<<<<<< HEAD
    evaluator: Plugin
    evaluation_transforms: List[Plugin]
    evaluation_target_transforms: List[Plugin]
=======
    evaluation_metrics: List[Plugin]
    evaluation_metrics_formatter: Plugin
    evaluation_transforms: List[TransformEntry]
    evaluation_target_transforms: List[TransformEntry]
>>>>>>> 0218c603
    evaluator: Plugin
    file_path: Path
    format_version: str
    lab_profile: LabProfile
    label_mapping: typing.Union[Prodict, str]
    # TODO: Define mmdetection
    mmdetection: Prodict
    model_architecture: ModelArchitecture
    model_transforms: List[Plugin]
    platform: str
    preprocessors: List[Plugin]
    pytorch: PytorchOptions
    seed: typing.Union[int, None]
    stopping_criteria: StoppingCriteria
    summary_info: Prodict
    task: str
    tensorflow: TensorFlow
    timestamp: str
    trainer: Plugin
    training_dataset_config_path: str
    training_transforms: List[Plugin]
    training_target_transforms: List[Plugin]
    validation: Validation

    def init(self) -> None:
        """
        This is NOT init. This is a similar method called by Prodict to set defaults
        on values BEFORE to_dict is called.
        """
        self.task = "classification"

    def _finish_init(self, file_path: str = None):
        """
        Initializes a ModelConfig object.
        """

        # Check the format_version attribute.
        # We currently don't do a version check because we don't have any breaking version changes.
        # if self.format_version is not None:
        #     jbvs.version_check("MODEL", self.format_version, ModelConfig.FORMAT_VERSION, True)

        self.file_path = Path(file_path) if file_path is not None else None
        # There are a handful of keys that should be set to {} if they are still None.
        empty_keys = ["pytorch"]
        for key in empty_keys:
            if self.get(key, None) is None:
                self[key] = {}

        # There are a handful of keys that should be set to [] if they are still None.
        empty_keys = ["training_transforms", "evaluation_transforms", "preprocessors"]
        for key in empty_keys:
            if self.get(key, None) is None:
                self[key] = []

        # The mapping is used to describe all the integer class labels the model
        # is aware of in terms of human-readable strings. The label_mapping can be a
        # dictionary or string, but the label_dict will only be the dictionary version
        # of the mapping.
        # A valid label_mapping attribute will either be a string or a dictionary. The dictionary
        # style is what we want to use, so set the label_dict attribute to that dictionary.
        self.label_dict = None
        if self.label_mapping is not None:

            # If label_mapping is a string, we want to read the file at that path and get the
            # dictionary from inside the indicated file.
            if type(self.label_mapping) is str:
                file_content = jbfs.load_json(self.label_mapping)
                if 'labelNames' in file_content:
                    self.label_dict = file_content['labelNames']
                else:
                    logger.error(f"Could not retrieve a label_mapping from {self.label_mapping}. Is it a JSON file "
                                 f"containing the key 'labelNames'? EXITING.")
                    sys.exit(-1)

            # label_mapping is already a dictionary, so just set label_dict to that
            else:
                self.label_dict = self.label_mapping

        # If present, the training_dataset_config_path should be converted from string to Path.
        if self.training_dataset_config_path is not None:
            self.training_dataset_config_path = Path(self.training_dataset_config_path)

    @staticmethod
    def construct(data: dict, file_path: str = None):
        """
        Load, validate, and construct a config object from a supposedly VALID and LATEST FORMAT model.
        :param data: The data to use to construct the object.
        :param file_path: Optional path to a file that may have been loaded. Used for logging.
        :return: A constructed and validated object.
        """
        # We currently don't do a version check because we don't have any breaking version changes.
        # conf_utils.require_version(data, ModelConfig.FORMAT_VERSION, file_path, 'ModelConfig')

        # Validate
        if not conf_utils.validate_schema(data, ModelConfig.SCHEMA_NAME):
            logger.error(f"Validation errors in ModelConfig from {file_path}. See log. EXITING.")
            sys.exit(-1)

        # Finally, construct the object and do a final value cleanup
        model_config = ModelConfig.from_dict(data)
        model_config._finish_init(file_path)
        return model_config

    @staticmethod
    def load(data_path: str):
        """
        Loads the config from the provided path, validate and construct the config.
        :param data_path: Path to config.
        :return: Loaded, validated and constructed object.
        """
        # Load the raw file.
        logger.info(f"Loading MODEL CONFIG from {data_path}")
        data = jbfs.load_file(data_path)

        # Validate and construct the model.
        return ModelConfig.construct(data, data_path)

    def save(self, data_path: str) -> None:
        """
        Save the ExperimentConfig to the specified resource path.
        :param data_path: The path to the resource.
        :return: None
        """
        conf_utils.validate_and_save_json(self.to_json(), data_path, ModelConfig.SCHEMA_NAME)

    def to_json(self):
        """ :return: A pure dictionary version suitable for serialization to CURRENT json"""
        as_dict = conf_utils.prodict_to_dict(self)

        ignore_attrs = ["file_path", "label_dict"]
        for attr_name in ignore_attrs:
            if attr_name in as_dict:
                del as_dict[attr_name]

        return as_dict

    def get_previous_model(self):
        # TODO: Remove
        """ :return" Previous model architecture and version from which to load weights. """
        return self.model_architecture.previous_model, self.model_architecture.previous_model_version

    def get_validation_split_config(self):
        """
        :return: Algorithm name, algorithm arguments, and a randomizer for validation splitting.
        """
        # TODO: Move this into a constructor for the SplittingConfig?
        if self.validation is None:
            return SplittingConfig(None, None, None)

        splitting_algo = self.validation.algorithm
        splitting_args = self.validation.arguments

        # Set seed if there is one
        randomizer = None
        if splitting_algo == "random_fraction":
            if 'seed' in splitting_args:
                logger.info("Setting VALIDATION seed to: " + str(splitting_args['seed']))
                randomizer = random.Random()
                randomizer.seed(splitting_args['seed'])

        return SplittingConfig(splitting_algo, splitting_args, randomizer)

    def validate_for_training(self):
        """
        If some minimum group of attributes is present in the ModelConfig, then the model can be
        used for training tasks.
        """
        return not (self.training_dataset_config_path is None or self.epochs is None)<|MERGE_RESOLUTION|>--- conflicted
+++ resolved
@@ -134,16 +134,10 @@
     description: str
     detectron2: Detectron2
     epochs: int
-<<<<<<< HEAD
-    evaluator: Plugin
+    evaluation_metrics: List[Plugin]
+    evaluation_metrics_formatter: Plugin
     evaluation_transforms: List[Plugin]
     evaluation_target_transforms: List[Plugin]
-=======
-    evaluation_metrics: List[Plugin]
-    evaluation_metrics_formatter: Plugin
-    evaluation_transforms: List[TransformEntry]
-    evaluation_target_transforms: List[TransformEntry]
->>>>>>> 0218c603
     evaluator: Plugin
     file_path: Path
     format_version: str
