--- conflicted
+++ resolved
@@ -67,13 +67,10 @@
                         help='Silent flag to silence output to console. Default is to show to console.')
     parser.add_argument('-v', '--verbose', default=False, action='store_true',
                         help='Verbose flag that will log DEBUG messages. Default is off.')
-<<<<<<< HEAD
+    parser.add_argument('-c', '--machineClass', type=str, default=None,
+                        help='The class of machine.')
     parser.add_argument('-l', '--logDir', default=Path.cwd(), required=False,
                         help="Directory where the log file will be saved. Default is the current working directory.")
-=======
-    parser.add_argument('-c', '--machineClass', type=str, default=None,
-                        help='The class of machine.')
->>>>>>> f6236802
 
 
 def setup_workspace(args, *, log_file, log_prefix="", add_data_root=True, model_name=None, name="juneberry",
