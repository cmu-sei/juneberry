--- conflicted
+++ resolved
@@ -100,12 +100,7 @@
         if not self.test_anno_path:
             self.anno_sources.remove('test')
 
-<<<<<<< HEAD
-    @staticmethod
-    def _fix_file_paths(paths):
-=======
     def _fix_file_paths(self, paths):
->>>>>>> ae76ceba
         return [path if (path is not None and path.exists() and path.is_file) else None for path in paths]
 
     def get_workspace(self):
@@ -239,12 +234,7 @@
         self._build_image_df()
         self._build_anno_df()
 
-<<<<<<< HEAD
-    @staticmethod
-    def _load_json(path):
-=======
     def _load_json(self, path):
->>>>>>> ae76ceba
         return jb_fs.load_file(path)
 
     def _build_image_df(self):
@@ -420,18 +410,12 @@
                 axes[r, c] = ax
         return axes
 
-    @staticmethod
-    def _add_line_to_plot(ax, x_pos, text):
+    def _add_line_to_plot(self, ax, x_pos, text):
         line = ax.axvline(x=x_pos)
         ax.annotate(text, xy=line.get_xydata(),
                     xytext=(0, 4), textcoords='offset points', ha='center', va='bottom')
 
-<<<<<<< HEAD
-    @staticmethod
-    def _set_fig_constrained(fig):
-=======
     def _set_fig_constrained(self, fig):
->>>>>>> ae76ceba
         fig.set_tight_layout(True)
         fig.tight_layout(pad=1.1)
 
@@ -522,8 +506,7 @@
         self._add_line_to_plot(ax, mean, f'mean: {mean}')
         self._add_line_to_plot(ax, median, f'mean: {median}')
 
-    @staticmethod
-    def plot_x_turn_off_scientific_notation(ax):
+    def plot_x_turn_off_scientific_notation(self, ax):
         ax.xaxis.set_major_formatter(mticker.ScalarFormatter())
         ax.xaxis.get_major_formatter().set_scientific(False)
         ax.xaxis.set_minor_formatter(mticker.ScalarFormatter())
