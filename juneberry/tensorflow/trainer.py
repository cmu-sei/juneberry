--- conflicted
+++ resolved
@@ -177,27 +177,14 @@
         history['batch_loss'] = self.bl_callback.batch_loss if self.bl_callback is not None else []
 
         history_to_results(history, self.results)
+        self._serialize_results()
 
         out_model_filename = self.model_manager.get_tensorflow_model_path()
         logger.info(f"Saving model to '{out_model_filename}'")
         self.model.save(str(out_model_filename))
 
-<<<<<<< HEAD
-        # TODO: Check near the bottom of https://github.com/onnx/tensorflow-onnx/blob/master/examples/getting_started.py
-        #  for an os.system call that may help with converting to ONNX model.
-        model = tf.keras.models.load_model(out_model_filename)
-        tf.saved_model.save(model, "tmp_model")
-        onnx_outfile = self.model_manager.get_onnx_model_path()
-        os.system(f"python -m tf2onnx.convert --saved-model tmp_model --output {onnx_outfile}")
-
-        self.results['results']['model_hash'] = jbfs.generate_file_hash(out_model_filename)
-        self.results['results']['onnx_model_hash'] = jbfs.generate_file_hash(onnx_outfile)
-
-        self._serialize_results()
-=======
         logger.info("Generating summary plot...")
         juneberry.plotting.plot_training_summary_chart(self.results, self.model_manager)
->>>>>>> 89bbb45c
 
     # ==========================
 
