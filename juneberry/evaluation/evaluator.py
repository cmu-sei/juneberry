#! /usr/bin/env python3

# ======================================================================================================================
# Juneberry - General Release
#
# Copyright 2021 Carnegie Mellon University.
#
# NO WARRANTY. THIS CARNEGIE MELLON UNIVERSITY AND SOFTWARE ENGINEERING INSTITUTE MATERIAL IS FURNISHED ON AN "AS-IS"
# BASIS. CARNEGIE MELLON UNIVERSITY MAKES NO WARRANTIES OF ANY KIND, EITHER EXPRESSED OR IMPLIED, AS TO ANY MATTER
# INCLUDING, BUT NOT LIMITED TO, WARRANTY OF FITNESS FOR PURPOSE OR MERCHANTABILITY, EXCLUSIVITY, OR RESULTS OBTAINED
# FROM USE OF THE MATERIAL. CARNEGIE MELLON UNIVERSITY DOES NOT MAKE ANY WARRANTY OF ANY KIND WITH RESPECT TO FREEDOM
# FROM PATENT, TRADEMARK, OR COPYRIGHT INFRINGEMENT.
#
# Released under a BSD (SEI)-style license, please see license.txt or contact permission@sei.cmu.edu for full terms.
#
# [DISTRIBUTION STATEMENT A] This material has been approved for public release and unlimited distribution.  Please see
# Copyright notice for non-US Government use and distribution.
#
# This Software includes and/or makes use of Third-Party Software subject to its own license.
#
# DM21-0884
#
# ======================================================================================================================

"""
This base class provides a skeleton for evaluating models in Juneberry. Evaluation makes
the following assumptions:
  - There is a dataset file that the user would like to use for evaluation.
  - There is a model the user would like to evaluate.
  - There is a model config for the model the user would like to evaluate.
  - The model config describes how the evaluation should be performed and how the
    evaluation output should be formatted.

The class contains several extension points that provide opportunities for customization.
"""

import datetime
import logging
from types import SimpleNamespace

from juneberry.config.dataset import DatasetConfig
from juneberry.config.eval_output import EvaluationOutputBuilder
from juneberry.config.model import ModelConfig
from juneberry.filesystem import EvalDirMgr, ModelManager
from juneberry.lab import Lab

logger = logging.getLogger(__name__)


class EvaluatorBase:
    """
    This class encapsulates the process of evaluating a model.
    """

<<<<<<< HEAD
    def __init__(self, model_config: ModelConfig, lab: Lab, dataset: DatasetConfig, model_manager: ModelManager,
                 eval_dir_mgr: EvalDirMgr, eval_options: SimpleNamespace = None, **kwargs):
=======
    def __init__(self, model_config: ModelConfig, lab: Lab, model_manager: ModelManager, eval_dir_mgr: EvalDirMgr,
                 dataset: DatasetConfig = None, eval_options: SimpleNamespace = None, log_file: str = None):
>>>>>>> 89bbb45c
        """
        Construct an Evaluator based on command line arguments and a Juneberry ModelManager object.
        :param model_config: The model config used to train the model.
        :param lab: The Juneberry Lab in which to run the evaluation.
        :param model_manager: A Juneberry ModelManager object responsible for managing operations involving the
        model to be evaluated.
        :param eval_dir_mgr: A Juneberry EvalDirMgr object responsible for managing file path operations
        within the model's eval directory.
        :param dataset: A Juneberry DatasetConfig object representing the dataset to be evaluated.
        :param eval_options: A SimpleNamespace containing various options for the evaluation. Expected options
        include the following: top_k, use_train_split, use_val_split.
        :param log_file: A string indicating the location of the current log file.
        """
        # TODO: Should we make a model manager or get passed one???

        # Stash the eval directory manager.
        self.eval_dir_mgr = eval_dir_mgr
        self.eval_dir_mgr.setup()

        # Stash the location of the log file.
        self.log_file_path = log_file

        # Stash the lab off so everyone can use it
        self.lab = lab

        # Attribute that determines if a dry run of the evaluation is performed.
        self.dryrun = False

        # How many GPUs to use. 0 is CPU.
        self.num_gpus = 0

        # These attributes describe the model being evaluated. The "model_config" is a Juneberry ModelConfig
        # object. The "model" is the object used to perform the evaluation.
        # TODO: Should we load the model config now??
        self.model_manager = model_manager
        self.model_config_path = model_manager.get_model_config()
        self.model_config = model_config
        self.model = None

        # These attributes describe the dataset being evaluated. The "eval_dataset_config" is a Juneberry
        # DatasetConfig object.
        self.eval_dataset_config = dataset
        self.use_train_split = False
        self.use_val_split = False

        if dataset:
            # This is fragile. The file_path in the dataset is OPTIONAL
            # TODO: Find a way to make a data path if we don't have one for notebook support
            if dataset.file_path is None:
                logger.error("The evaluator requires an output file path.")
            # TODO: This is too long and really muddies up the code.
            self.eval_dataset_config_path = dataset.file_path

        #  A list of pairs of some item name or id and truth label (target)
        self.eval_name_targets = []

        # TODO: Should these be here? Not all backends use this...
        # These attributes describe how the evaluation should be conducted, and how the output of the
        # evaluation should be formatted. Each attribute is expected to reference a class that describes
        # how to perform the desired operation.
        self.eval_method = None
        self.eval_output_method = None

        # The output and procedure kwargs to evaluator are meant to provide users to use custom classes
        # to conduct and format their evaluation. When not provided, the evaluator subclasses will set
        # these to the correct default classes when required.
        if self.model_config.evaluator is not None and self.model_config.evaluator.kwargs is not None:
            if 'output' in self.model_config.evaluator.kwargs:
                self.eval_output_method = self.model_config.evaluator.kwargs['output']
            if 'procedure' in self.model_config.evaluator.kwargs:
                self.eval_method = self.model_config.evaluator.kwargs['procedure']

        # These attributes are all related to the output of the evaluation process. They contain the
        # raw data that resulted from the evaluation process, the formatted output data that will be
        # written to an output JSON file, and (if requested) the top-K classes predicted for each piece
        # of evaluated data.
        self.raw_output = None
        self.top_k = None

        # Set up the evaluation output.
        self.output_builder = EvaluationOutputBuilder()
        self.output = self.output_builder.output

        # Record some initial information in the evaluation output, such as the model being
        # evaluated and the dataset used in the evaluation.
        self.output.options.model.name = self.model_manager.model_name
        self.output.options.dataset.config = self.eval_dataset_config.file_path if dataset else None

        # Check the eval_options for values related to the relevant attributes. If found, set the
        # attribute.
        for option in ['dryrun', 'use_train_split', 'top_k', 'use_val_split']:
            try:
                setattr(self, option, getattr(eval_options, option))
            except AttributeError:
                pass

    # -----------------------------------------------
    #  _____     _                 _              ______     _       _
    # |  ___|   | |               (_)             | ___ \   (_)     | |
    # | |____  _| |_ ___ _ __  ___ _  ___  _ __   | |_/ /__  _ _ __ | |_ ___
    # |  __\ \/ / __/ _ \ '_ \/ __| |/ _ \| '_ \  |  __/ _ \| | '_ \| __/ __|
    # | |___>  <| ||  __/ | | \__ \ | (_) | | | | | | | (_) | | | | | |_\__ \
    # \____/_/\_\\__\___|_| |_|___/_|\___/|_| |_| \_|  \___/|_|_| |_|\__|___/

    def dry_run(self) -> None:
        """
        Executes a "dryrun" of the evaluation, checking for model viability, dataset properties, etc.
        :return: None
        """
        pass

    def check_gpu_availability(self, required: int) -> int:
        """
        This allows the particular backend to use its own method of determining resource
        availability.
        :param required: The number of required gpus. 'None' will use the maximum available.
        :return: The number of gpus the evaluator can use.
        """
        return 0

    def setup(self) -> None:
        """
        The intent of this extension point is to perform any setup steps required by the evaluation process.
        :return: Nothing
        """
        pass

    def obtain_dataset(self) -> None:
        """
        The intent of this extension point is to perform the steps required to obtain the dataset being used
        for evaluation.
        :return: Nothing
        """
        pass

    def obtain_model(self) -> None:
        """
        The intent of this extension point is to perform the steps required to obtain the model being evaluated.
        :return: Nothing
        """
        pass

    def evaluate_data(self) -> None:
        """
        The intent of this extension point is to perform the evaluation. The dataset and model are used to
        generate raw evaluation data.
        :return: Nothing
        """
        pass

    def format_evaluation(self) -> None:
        """
        The intent of this extension point is to format the raw evaluation data into something human-readable.
        :return: Nothing
        """
        pass

    def perform_evaluation(self) -> None:
        """
        The order in which the extension points are called is described here. After setup occurs, the
        dataset is acquired, followed by the model. Then the dataset is evaluated in the model, which
        produces raw evaluation data, followed by a step to format the raw data.
        :return: Nothing
        """
        self.setup()
        self.obtain_dataset()
        self.obtain_model()

        if not self.dryrun:

            # Record the time the evaluation started.
            self.output.times.start_time = datetime.datetime.now().replace(microsecond=0)

            self.evaluate_data()

            # Record the time the evaluation ended.
            self.output.times.end_time = datetime.datetime.now().replace(microsecond=0)

            # Format the evaluation times in the output and calculate the duration.
            self.output_builder.set_times(self.output.times.start_time, self.output.times.end_time)

            self.format_evaluation()

        else:
            logger.info(f"Dry run complete.")


def main():
    pass


if __name__ == "__main__":
    main()<|MERGE_RESOLUTION|>--- conflicted
+++ resolved
@@ -52,13 +52,8 @@
     This class encapsulates the process of evaluating a model.
     """
 
-<<<<<<< HEAD
-    def __init__(self, model_config: ModelConfig, lab: Lab, dataset: DatasetConfig, model_manager: ModelManager,
-                 eval_dir_mgr: EvalDirMgr, eval_options: SimpleNamespace = None, **kwargs):
-=======
     def __init__(self, model_config: ModelConfig, lab: Lab, model_manager: ModelManager, eval_dir_mgr: EvalDirMgr,
                  dataset: DatasetConfig = None, eval_options: SimpleNamespace = None, log_file: str = None):
->>>>>>> 89bbb45c
         """
         Construct an Evaluator based on command line arguments and a Juneberry ModelManager object.
         :param model_config: The model config used to train the model.
@@ -227,23 +222,18 @@
         self.obtain_dataset()
         self.obtain_model()
 
-        if not self.dryrun:
-
-            # Record the time the evaluation started.
-            self.output.times.start_time = datetime.datetime.now().replace(microsecond=0)
-
-            self.evaluate_data()
-
-            # Record the time the evaluation ended.
-            self.output.times.end_time = datetime.datetime.now().replace(microsecond=0)
-
-            # Format the evaluation times in the output and calculate the duration.
-            self.output_builder.set_times(self.output.times.start_time, self.output.times.end_time)
-
-            self.format_evaluation()
-
-        else:
-            logger.info(f"Dry run complete.")
+        # Record the time the evaluation started.
+        self.output.times.start_time = datetime.datetime.now().replace(microsecond=0)
+
+        self.evaluate_data()
+
+        # Record the time the evaluation ended.
+        self.output.times.end_time = datetime.datetime.now().replace(microsecond=0)
+
+        # Format the evaluation times in the output and calculate the duration.
+        self.output_builder.set_times(self.output.times.start_time, self.output.times.end_time)
+
+        self.format_evaluation()
 
 
 def main():
