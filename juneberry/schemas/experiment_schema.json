--- conflicted
+++ resolved
@@ -52,11 +52,8 @@
                             "required": [ "dataset_path", "tag" ]
                         }
                     },
-<<<<<<< HEAD
                     "train": { "type": "boolean" },
-=======
                     "tuning": { "type": "string" },
->>>>>>> 3da6da85
                     "version": { "type": "string" }
                 },
                 "required": [ "name", "tests" ]
