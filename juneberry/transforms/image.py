--- conflicted
+++ resolved
@@ -65,7 +65,6 @@
     def __call__(self, image):
         return iutils.resize_image(image, self.width, self.height, self.color)
 
-<<<<<<< HEAD
 class ChangeAllLabelsTo:
     def __init__(self, label):
         self.label = label
@@ -74,7 +73,6 @@
         #patch = model._parameters['patch']
         #image[ 0:patch.shape[0] , 0:patch.shape[1], 0:patch.shape[2]] = patch
         return( (image, self.label ))
-=======
 
 class Watermark:
     def __init__(self, watermark_path, min_scale=1.0, max_scale=1.0, rotation=0, blur=0):
@@ -93,5 +91,4 @@
 
         # Insert at a random location
         x, y = iutils.make_random_insert_position(tmp_img.size, image.size)
-        return iutils.insert_watermark_at_position(image, tmp_img, (x, y))
->>>>>>> 6d09cc33
+        return iutils.insert_watermark_at_position(image, tmp_img, (x, y))