--- conflicted
+++ resolved
@@ -404,7 +404,6 @@
         # Then we add any more file annotation files
 
         logger.info(f"...loading: {filepath}...")
-<<<<<<< HEAD
         data = jbfs.load_file(filepath)
         if self._preprocessors is not None:
             logger.info(f"...applying ({len(self._preprocessors)}) preprocessors...")
@@ -422,39 +421,12 @@
                 int_labels = {int(x['id']): x['name'] for x in data['categories']}
                 self.ds_config.label_names = str_labels
                 self.ds_config.update_label_names(int_labels)
-                self.label_mapping = self.ds_config.retrieve_label_names()
 
         # Now that we have the file loaded let's load the values
         helper = COCOImageHelper(data)
         if remove_image_ids:
             [helper.remove_image(img_id) for img_id in remove_image_ids]
         new_values.extend(helper.to_image_list())
-=======
-        with open(filepath) as json_file:
-            data = json.load(json_file)
-            if self._preprocessors is not None:
-                logger.info(f"...applying ({len(self._preprocessors)}) preprocessors...")
-                orig_cats = copy.deepcopy(data['categories'])
-                data = self._preprocessors(data)
-                if orig_cats != data['categories']:
-                    logger.info(f"......changing categories because preprocessor changed them.")
-                    # The categories were changed by the preprocessors. They win out over all others
-                    # Categories is a list of id, name
-                    # Last preprocessor of all files wins
-                    # NOTE: This might not be a good idea to do it every time depending on how the
-                    # preprocessors are written, but we'll try this for a while.
-                    # TODO: Fix the dichotomy with str vs int labels
-                    str_labels = {str(x['id']): x['name'] for x in data['categories']}
-                    int_labels = {int(x['id']): x['name'] for x in data['categories']}
-                    self.ds_config.label_names = str_labels
-                    self.ds_config.update_label_names(int_labels)
-
-            # Now that we have the file loaded let's load the values
-            helper = COCOImageHelper(data)
-            if remove_image_ids:
-                [helper.remove_image(img_id) for img_id in remove_image_ids]
-            new_values.extend(helper.to_image_list())
->>>>>>> d627552e
 
     @staticmethod
     def _summarize_set(label_name, data_list):
