--- conflicted
+++ resolved
@@ -446,48 +446,6 @@
         with self.timer("summarize_train"):
             self.summarize_metrics(train, metrics)
 
-<<<<<<< HEAD
-    def _serialize_results(self):
-
-        if self.gpu:
-            logger.info("Only the rank 0 process is responsible for writing the training results to file.")
-
-        else:
-            logger.info(f"Writing output file: {self.model_manager.get_training_out_file()}")
-            with open(self.model_manager.get_training_out_file(), 'w') as output_file:
-                json.dump(self.results, output_file, indent=4, sort_keys=True)
-
-    def _finalize_results_prep(self):
-        end_time = datetime.datetime.now().replace(microsecond=0)
-
-        duration = end_time - self.train_start_time
-
-        model_config = self.model_config
-        dataset_config = self.dataset_config
-
-        # Add all the times
-        # TODO Switch to use the new training_output script
-        self.results['times']['start_time'] = self.train_start_time.isoformat()
-        self.results['times']['end_time'] = end_time.isoformat()
-        self.results['times']['duration'] = duration.total_seconds()
-
-        # Copy in relevant parts of our training options
-        self.results['options']['training_dataset_config_path'] = str(model_config.training_dataset_config_path)
-        self.results['options']['model_architecture'] = model_config.model_architecture
-        self.results['options']['epochs'] = model_config.epochs
-        self.results['options']['batch_size'] = model_config.batch_size
-        self.results['options']['seed'] = model_config.seed
-
-        # This couples us to one dataset
-        self.results['options']['data_type'] = dataset_config.data_type
-
-        # This should move into the training options
-        self.results['results']['model_name'] = self.model_manager.model_name
-
-        self.results['format_version'] = TrainingOutput.FORMAT_VERSION
-
-=======
->>>>>>> 567e8afb
 
 def main():
     print("Nothing to see here.")
