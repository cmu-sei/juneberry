#! /usr/bin/env python3

# ======================================================================================================================
# Juneberry - General Release
#
# Copyright 2021 Carnegie Mellon University.
#
# NO WARRANTY. THIS CARNEGIE MELLON UNIVERSITY AND SOFTWARE ENGINEERING INSTITUTE MATERIAL IS FURNISHED ON AN "AS-IS"
# BASIS. CARNEGIE MELLON UNIVERSITY MAKES NO WARRANTIES OF ANY KIND, EITHER EXPRESSED OR IMPLIED, AS TO ANY MATTER
# INCLUDING, BUT NOT LIMITED TO, WARRANTY OF FITNESS FOR PURPOSE OR MERCHANTABILITY, EXCLUSIVITY, OR RESULTS OBTAINED
# FROM USE OF THE MATERIAL. CARNEGIE MELLON UNIVERSITY DOES NOT MAKE ANY WARRANTY OF ANY KIND WITH RESPECT TO FREEDOM
# FROM PATENT, TRADEMARK, OR COPYRIGHT INFRINGEMENT.
#
# Released under a BSD (SEI)-style license, please see license.txt or contact permission@sei.cmu.edu for full terms.
#
# [DISTRIBUTION STATEMENT A] This material has been approved for public release and unlimited distribution.  Please see
# Copyright notice for non-US Government use and distribution.
#
# This Software includes and/or makes use of Third-Party Software subject to its own license.
#
# DM21-0884
#
# ======================================================================================================================

"""
Component for checking the model for acceptances to stop training.
"""

import logging
import sys

<<<<<<< HEAD
import juneberry.pytorch.utils as pyutil
=======
import juneberry.pytorch.utils as pyt_utils
>>>>>>> 89bbb45c

logger = logging.getLogger(__name__)


class AcceptanceChecker:
    def __init__(self, model_manager, comparator, max_epochs=None, threshold=None, plateau_count=None):
        """
        Initializes an acceptance checker to tell when a model is done training. The acceptance checker
        should be provided updated models with the model's acceptance value via the add_checkpoint call.
        Acceptance is defined by number of epochs or meets a threshold or hasn't gotten "better"
        (i.e. plateaus) for some number of epochs. It is up to the caller to choose what value to provided
        and the definition of "better" for the value is provided via the comparator at initialization.
        Once the the acceptance criteria has been met, the 'done' property will be set to true and the model
        will be saved to the models directory.
        :param model_manager: The model manager to save model files.
        :param comparator: Comparator that should return <, =, or > to for comparing values to previous.
        :param max_epochs: OPTIONAL maximum number of epochs.
        :param threshold: OPTIONAL Value threshold for when to stop.
        :param plateau_count: OPTIONAL number of values of a plateau when wee see no improvement
        This comparator defines what "better" is for the model.
        values.
        """
        self.model_manager = model_manager
        self.max_epochs = max_epochs
        self.threshold = threshold
        self.plateau_count = plateau_count
        self.comparator = comparator
        self.stop_message = 'Running'

        # We need to keep track of epoch for epoch stopping and for tracking checkpoints
        self.current_epoch = 0

        # For Plateaus we need to keep track of the "best" value and what epoch it was for
        self.best_value = None
        self.best_epoch = 0

        # We keep going until we are done
        self.done = False

        # Look through the options for the stopping mode.
        if threshold is None and plateau_count is None:
            if max_epochs is None:
                logger.error("AcceptanceChecker requires max_epoch, threshold or plateau_max_count. Exiting.")
                sys.exit(-1)
        if comparator is None:
            logger.error("AcceptanceChecker: A comparator must be provided. EXITING.")
            sys.exit(-1)

        if self.plateau_count is not None:
            logger.info(f"AcceptanceChecker: Will stop when value doesn't improve for {self.plateau_count} epochs.")
        if self.threshold is not None:
            logger.info(f'AcceptanceChecker: Will stop when value reaches threshold: {self.threshold}')
        if self.max_epochs is not None:
            logger.info(f"AcceptanceChecker: Will stop when epoch reaches {self.max_epochs}")

    def add_checkpoint(self, model, input_sample, value, allow_save=True) -> bool:
        """
        Adds a single checkpoint for the model. If the value is "accepted" based on the configuration of the
        checker, then the checker's 'done' state will be set to true.
        :param model: The model to save.
        :param input_sample: A single sample from the input data, whose dimensions will be used during
        construction of the ONNX model.
        :param value: The value to be provided to the comparator to check for acceptance.
        :param allow_save: Boolean that enables the caller to decide if the model should be saved.
        :return self.done: Boolean status indicating if the training process should end.
        """
        if self.done:
            logger.error(f"AcceptanceChecker called with another checkpoint when already completed! EXITING.")
            sys.exit(-1)

        # We always increase epoch count
        self.current_epoch += 1

        # If they are looking for a plateau, then check that
        if self.plateau_count is not None:

            # If we have a better value we need to save it else check plateau length
            if self.best_value is None or self.comparator(value, self.best_value) > 0:
                self.best_value = value
                self.best_epoch = self.current_epoch
                if allow_save:
                    self._save_model(model, input_sample)

            elif self.current_epoch - self.best_epoch >= self.plateau_count - 1:
                self.stop_message = f"Training reached plateau: {self.plateau_count}. Best epoch: {self.best_epoch}"
                self.done = True

        if not self.done and self.threshold is not None and self.comparator(value, self.threshold) >= 0:
            self.stop_message = f"Training value {value} reached or exceeded {self.threshold}."
            self.done = True
            if allow_save:
                self._save_model(model, input_sample)

        if not self.done and self.max_epochs is not None:
            # Even for epoch based training we always save the best
            if self.best_value is None or self.comparator(value, self.best_value) > 0:
                self.best_value = value
                self.best_epoch = self.current_epoch
                if allow_save:
                    self._save_model(model, input_sample)

            if self.current_epoch >= self.max_epochs:
                self.stop_message = f"Training reached MAX EPOCH: {self.max_epochs}. Best epoch: {self.best_epoch}"
                self.done = True

        return self.done

    # Internal method for mocking out during unit test
    def _save_model(self, model, input_sample) -> None:
        """
        Saves the model to the models directory overwriting any previous model file.
        :param model: The model to save.
        :param input_sample: A single sample from the input data, whose dimensions will be used during
        construction of the ONNX model.
        """
        # We need to remove any old one if it exists
        model_path = self.model_manager.get_pytorch_model_path()
        if model_path.exists():
            model_path.unlink()

<<<<<<< HEAD
        pyutil.save_model(self.model_manager, model, input_sample)
=======
        pyt_utils.save_model(self.model_manager, model)
>>>>>>> 89bbb45c
<|MERGE_RESOLUTION|>--- conflicted
+++ resolved
@@ -29,11 +29,7 @@
 import logging
 import sys
 
-<<<<<<< HEAD
-import juneberry.pytorch.utils as pyutil
-=======
 import juneberry.pytorch.utils as pyt_utils
->>>>>>> 89bbb45c
 
 logger = logging.getLogger(__name__)
 
@@ -154,8 +150,5 @@
         if model_path.exists():
             model_path.unlink()
 
-<<<<<<< HEAD
-        pyutil.save_model(self.model_manager, model, input_sample)
-=======
         pyt_utils.save_model(self.model_manager, model)
->>>>>>> 89bbb45c
+        pyutil.save_model(self.model_manager, model, input_sample)