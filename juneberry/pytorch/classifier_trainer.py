#! /usr/bin/env python3

# ======================================================================================================================
# Juneberry - General Release
#
# Copyright 2021 Carnegie Mellon University.
#
# NO WARRANTY. THIS CARNEGIE MELLON UNIVERSITY AND SOFTWARE ENGINEERING INSTITUTE MATERIAL IS FURNISHED ON AN "AS-IS"
# BASIS. CARNEGIE MELLON UNIVERSITY MAKES NO WARRANTIES OF ANY KIND, EITHER EXPRESSED OR IMPLIED, AS TO ANY MATTER
# INCLUDING, BUT NOT LIMITED TO, WARRANTY OF FITNESS FOR PURPOSE OR MERCHANTABILITY, EXCLUSIVITY, OR RESULTS OBTAINED
# FROM USE OF THE MATERIAL. CARNEGIE MELLON UNIVERSITY DOES NOT MAKE ANY WARRANTY OF ANY KIND WITH RESPECT TO FREEDOM
# FROM PATENT, TRADEMARK, OR COPYRIGHT INFRINGEMENT.
#
# Released under a BSD (SEI)-style license, please see license.txt or contact permission@sei.cmu.edu for full terms.
#
# [DISTRIBUTION STATEMENT A] This material has been approved for public release and unlimited distribution.  Please see
# Copyright notice for non-US Government use and distribution.
#
# This Software includes and/or makes use of Third-Party Software subject to its own license.
#
# DM21-0884
#
# ======================================================================================================================
import datetime
import logging
import math
import os
import sys

import numpy as np

import torch
import torch.backends.cudnn as cudnn
import torch.distributed as dist

import juneberry
import juneberry.config.dataset as jb_dataset
from juneberry.config.model import LRStepFrequency, PytorchOptions, StoppingCriteria
import juneberry.data as jbdata
import juneberry.filesystem as jbfs
from juneberry.jb_logging import setup_logger
import juneberry.plotting
from juneberry.pytorch.acceptance_checker import AcceptanceChecker
import juneberry.pytorch.data as pyt_data
import juneberry.pytorch.processing as processing
import juneberry.pytorch.utils as pyt_utils
import juneberry.tensorboard as jbtb
from juneberry.trainer import EpochTrainer
from juneberry.transform_manager import TransformManager

logger = logging.getLogger(__name__)


class ClassifierTrainer(EpochTrainer):
    def __init__(self, lab, model_manager, model_config, dataset_config, log_level):
        super().__init__(lab, model_manager, model_config, dataset_config, log_level)

        # Assigned during setup
        self.loss_function = None
        self.accuracy_function = None
        self.lr_scheduler = None
        self.optimizer = None
        self.evaluator = None
        self.acceptance_checker = None

        # We should probably be given a data manager
        self.data_version = model_manager.model_version
        self.binary = dataset_config.is_binary
        self.pytorch_options: PytorchOptions = model_config.pytorch

        # A single sample from the input data. The dimensions of the sample matter during
        # construction of the ONNX model.
        self.input_sample = None

        # Should we load all the data at one time.  Edge case optimization.
        self.no_paging = False
        if "JB_NO_PAGING" in os.environ and os.environ['JB_NO_PAGING'] == "1":
            logger.info("Setting to no paging mode.")
            self.no_paging = True

        self.tb_mgr = None

        # This model is for saving
        self.unwrapped_model = None

        # This model is for training
        self.model = None

        # Where we store all the in-flight results
        self.history = {}

        # This is the pytorch device we are associated with
        self.device = None

        self.num_batches = -1

        self.memory_summary_freq = int(os.environ.get("JUNEBERRY_CUDA_MEMORY_SUMMARY_PERIOD", 0))

        # These properties are used for DistributedDataParallel (if necessary)
        self.training_loss_list = None
        self.training_accuracy_list = None

        self.lr_step_frequency = LRStepFrequency.EPOCH

        # Added for the acceptance checker
        self.history_key = None
        self.direction = None
        self.abs_tol = None

    # ==========================================================================
    def dry_run(self) -> None:
        # Setup is the same for dry run
        self.setup()

        summary_path = self.model_manager.get_pytorch_model_summary_path()
        if self.dataset_config.is_image_type():
            # Save some sample images to verify augmentations
            image_shape = pyt_utils.generate_sample_images(self.training_iterable, 5,
                                                           self.model_manager.get_dryrun_imgs_dir())
            pyt_utils.output_summary_file(self.model, image_shape, summary_path)

        elif self.dataset_config.is_tabular_type():
            # TODO Emit sample row modified data
            data, labels = next(iter(self.training_iterable))
            pyt_utils.output_summary_file(self.model, data[0].shape, summary_path)

        else:
            logger.error("Dry run doesn't support anything beyond IMAGE or TABULAR type. EXITING")

    # ==========================================================================

    def establish_loggers(self) -> None:

        # In a distributed training situation, the root Juneberry logger must be set up again for each
        # rank process. In non-distributed training, the Trainer can continue to use the root Juneberry
        # logger that was set up earlier, thus no additional actions are required.
        if self.distributed:
            setup_logger(self.model_manager.get_training_log(), "", dist_rank=self.gpu, level=self.log_level)

    def setup(self):

        # Construct helper objects
        if self.lab.tensorboard:
            self.tb_mgr = jbtb.TensorBoardManager(self.lab.tensorboard, self.model_manager)

        pyt_utils.set_pytorch_seeds(self.model_config.seed)

        self.setup_hardware()
        self.setup_data_loaders()
        self.setup_model()

        self.loss_function = pyt_utils.make_loss(self.pytorch_options, self.model, self.binary)
        self.optimizer = pyt_utils.make_optimizer(self.pytorch_options, self.model)
        self.lr_scheduler = pyt_utils.make_lr_scheduler(self.pytorch_options, self.optimizer, self.model_config.epochs)
        self.accuracy_function = pyt_utils.make_accuracy(self.pytorch_options, self.binary)
        self.setup_acceptance_checker()
        if self.pytorch_options.lr_step_frequency == LRStepFrequency.BATCH:
            self.lr_step_frequency = LRStepFrequency.BATCH

        self.num_batches = len(self.training_iterable)

        self.history = {'loss': [], 'accuracy': [], 'val_loss': [], 'val_accuracy': [], 'epoch_duration': [], 'lr': []}

    def finish(self):
        super().finish()
        if self.tb_mgr is not None:
            self.tb_mgr.close()
            self.tb_mgr = None

    # ==========================================================================

    def start_epoch_phase(self, train: bool):
        if train:
            self.model.train()
            torch.set_grad_enabled(True)
            # If our datasets understand epochs, then tell them.
            if isinstance(self.training_iterable.dataset, pyt_utils.EpochDataset):
                self.training_iterable.dataset.set_epoch(self.epoch)
        else:
            self.model.eval()
            torch.set_grad_enabled(False)
            # If our datasets understand epochs, then tell them.
            if isinstance(self.evaluation_iterable.dataset, pyt_utils.EpochDataset):
                self.evaluation_iterable.dataset.set_epoch(self.epoch)

        # In distributed training, each process will have a different loss/accuracy value. These lists are used to
        # collect the values from each process, so we need one tensor in the list for every process in the "world".
        if self.distributed:
            self.training_loss_list = [torch.Tensor(1).cuda() for i in range(self.num_gpus)]
            self.training_accuracy_list = [torch.zeros(1, dtype=torch.float64).cuda() for i in range(self.num_gpus)]

        # Start off with empty metrics
        return {'losses': [], 'accuracies': []}

    def process_batch(self, train: bool, data, targets):

        # Move the data to the device
        local_batch, local_labels = data.to(self.device), targets.to(self.device)

        # Forward pass: Pass in the batch of images for it to do its thing
        output = self.model(local_batch)

        # Compute and store loss and accuracy based on the provided functions
        loss = self.loss_function(output, local_labels)
        accuracy = self.accuracy_function(output, local_labels)

        return loss, accuracy

    def update_metrics(self, train: bool, metrics, results) -> None:
        # Unpack the results we returned on process batch
        loss, accuracy = results

        # If we're doing distributed training, the process is a little different.
        if self.distributed:
            # Convert the accuracy to a tensor, so it can be gathered.
            acc_tensor = torch.from_numpy(np.asarray(accuracy, dtype=float)).to(self.device)

            # Make sure the loss can be gathered
            loss_on_device = loss.to(self.device)

            # Create a barrier to wait for all processes to reach this point. Once they do, gather up
            # the loss and accuracy from each process and place it in the appropriate tensor list.
            dist.barrier()
            dist.all_gather(self.training_loss_list, loss_on_device)
            dist.all_gather(self.training_accuracy_list, acc_tensor)

            # Take the value from each tensor in the tensor list and place it in the corresponding metric.
            for tensor in self.training_loss_list:
                metrics['losses'].append(tensor.item())
            for tensor in self.training_accuracy_list:
                metrics['accuracies'].append(tensor.item())
            return

        # Record the loss/accuracy values in the metrics dictionary.
        metrics['losses'].append(loss.item())
        metrics['accuracies'].append(accuracy)

    def update_model(self, results) -> None:
        # Unpack the results we returned on process batch
        loss, _ = results

        self.optimizer.zero_grad()
        loss.backward()
        self.optimizer.step()

        if self.lr_scheduler is not None and self.lr_step_frequency == LRStepFrequency.BATCH:
            self.lr_scheduler.step()

    def summarize_metrics(self, train, metrics) -> None:
        if train:
            self.history['loss'].append(float(np.mean(metrics['losses'])))
            self.history['accuracy'].append(float(np.mean(metrics['accuracies'])))
        else:
            self.history['val_loss'].append(float(np.mean(metrics['losses'])))
            self.history['val_accuracy'].append(float(np.mean(metrics['accuracies'])))

    def end_epoch(self) -> str:
        if self.lr_scheduler is not None:
            if self.lr_step_frequency == LRStepFrequency.EPOCH:
                self.lr_scheduler.step()
            # TODO: Should we try to average learning rate for reporting here?
            self.history['lr'].append(self.lr_scheduler.get_last_lr()[0])
        else:
            for param_group in self.optimizer.param_groups:
                self.history['lr'].append(param_group['lr'])

        # Pass the model and value we want to check to the acceptance checker
        self.done = self.acceptance_checker.add_checkpoint(self.unwrapped_model, self.input_sample,
                                                           self.history[self.history_key][-1],
                                                           allow_save=(self.gpu is None or self.gpu == 0))

        # TODO: Check if loss when nan.

        # Capture the data for TensorBoard (if necessary)
        if self.tb_mgr is not None:
            self.tb_mgr.update(self.history, self.epoch - 1)

        self.show_memory_summary(False)

        # Make a nice metric message for the epoch output
        metric_str = ""
        for x in self.history:
            if len(self.history[x]) > 0:
                if 'accuracy' in x or 'loss' in x:
                    metric_str += f"{x}: {self.history[x][-1]:.4f}, "
                else:
                    metric_str += f"{x}: {self.history[x][-1]:.2E}, "

        return metric_str

    def finalize_results(self) -> None:
        # If we're in distributed mode, only one process needs to perform these actions (since all processes should
        # have the same model).
        if self.distributed and not self.gpu == 0:
            return

        logger.info(f"Training stopped because: >> {self.acceptance_checker.stop_message} <<")

        # Add a hash of the model.
        if self.native:
            self.history['model_hash'] = jbfs.generate_file_hash(self.model_manager.get_pytorch_model_path())

        if self.onnx:
            self.history['onnx_model_hash'] = jbfs.generate_file_hash(self.model_manager.get_onnx_model_path())

        logger.info("Generating and saving output...")
        history_to_results(self.history, self.results, self.native, self.onnx)

        logger.info("Generating summary plot...")
        juneberry.plotting.plot_training_summary_chart(self.results, self.model_manager)

    # ==========================================================================

    def check_gpu_availability(self, required: int = None):
        return processing.determine_gpus(required)

    def train_distributed(self, num_gpus) -> None:
        # This call initializes this base object before we spawn multiple processes
        # which get copies.  For the most part, everything can come through via this
        # object except we use the environment variables for the address and port
        # as is traditional.
        self.distributed = True
        self.num_gpus = num_gpus

        # Setup the hardware (cuda/multiprocessing) for distributed
        processing.prepare_for_distributed()

        # Use the number of GPUs detected and adjust the batch size so that the batch size
        # specified in the config is evenly distributed among all processes in the "world".
        # TODO: Inject learning rate scaling code
        new_batch_size = int(self.model_config.batch_size / self.num_gpus)
        if self.model_config.batch_size != new_batch_size:
            logger.info(f"Adjusting batch size from {self.model_config.batch_size} "
                        f"to {new_batch_size} for distributed training...")
            self.model_config.batch_size = new_batch_size
            logger.warning("!!! NOT ADJUSTING LEARNING RATE")

        # Start up the processes
        processing.start_distributed(self.train_model, self.num_gpus)

    # ==========================================================================

    #  _____      _
    # /  ___|    | |
    # \ `--.  ___| |_ _   _ _ __
    #  `--. \/ _ \ __| | | | '_ \
    # /\__/ /  __/ |_| |_| | |_) |
    # \____/ \___|\__|\__,_| .__/
    #                      | |
    #                      |_|

    def setup_hardware(self):
        self.device = processing.setup_cuda_device(self.num_gpus, self.gpu)
        if self.distributed:
            processing.setup_distributed(self.num_gpus, self.gpu)
        processing.log_cuda_configuration(self.num_gpus, self.gpu, logger)

        # These two options must be set in order to achieve reproducibility.
        if self.model_config.pytorch.get("deterministic", False):
            cudnn.deterministic = True
            cudnn.benchmark = False

    def setup_data_loaders(self):
        logger.info(f"Preparing data loaders...")

        # If we're doing distributed training, then we need to set up a sampler for the data loader to make
        # sure individual processes don't use the same images as input.
        sampler_args = (self.num_gpus, self.gpu) if self.distributed else None

        if self.dataset_config.data_type == jb_dataset.DataType.TORCHVISION:
            if self.model_config.validation is not None:
                logger.warning("Using a Torchvision Dataset. Ignoring validation split.")

            self.training_iterable, self.evaluation_iterable = pyt_data.construct_torchvision_dataloaders(
                self.lab, self.dataset_config.torchvision_data, self.model_config,
                self.dataset_config.get_sampling_config(),
                sampler_args=sampler_args)

        else:
            train_list, val_list = jbdata.dataspec_to_manifests(
                self.lab,
                dataset_config=self.dataset_config,
                splitting_config=self.model_config.get_validation_split_config(),
                preprocessors=TransformManager(self.model_config.preprocessors))

            self.training_iterable, self.evaluation_iterable = \
                pyt_data.make_training_data_loaders(self.lab,
                                                    self.dataset_config,
                                                    self.model_config,
                                                    train_list,
                                                    val_list,
                                                    no_paging=self.no_paging,
                                                    sampler_args=sampler_args)

            # Sample a single item from the input dataset.
            dataset = self.training_iterable.dataset
            if len(dataset) > 0:
                self.input_sample, label = dataset[0]

                # If the input sample is a numpy array, convert to a tensor.
                if type(self.input_sample) == np.ndarray:
                    self.input_sample = torch.from_numpy(self.input_sample)

                # Set the input sample as the data from the tensor and send it to a training device.
                self.input_sample = self.input_sample.unsqueeze(0).to(self.device)

    def setup_model(self):
        logger.info(f"Constructing the model {self.model_config.model_architecture['module']} "
                    f"with args: {self.model_config.model_architecture['args']} ...")
        self.model = pyt_utils.construct_model(self.model_config.model_architecture,
                                               self.dataset_config.num_model_classes)

        # If this model is based off another model, then load its weights.
        previous_model, prev_model_version = self.model_config.get_previous_model()
        if previous_model is not None:
            logger.info(f"Loading weights from previous model: {previous_model}, version: {prev_model_version}")

            prev_model_manager = jbfs.ModelManager(previous_model, prev_model_version)

            pyt_utils.load_weights_from_model(prev_model_manager, self.model, self.model_config.pytorch.strict)

        # Apply model transforms.
        if self.model_config.model_transforms is not None:
            transforms = TransformManager(self.model_config.model_transforms)
            self.model = transforms.transform(self.model)

<<<<<<< HEAD
        # Save off a reference to the unwrapped model for saving
=======
        # Save off a reference to the unwrapped model for saving.
>>>>>>> 2e8fdb38
        self.unwrapped_model = self.model

        # Prepare the model for cuda and/or distributed use.
        self.model = processing.prepare_model(self.distributed, self.num_gpus, self.gpu, self.model, self.device)
        self.show_memory_summary(True)

    def setup_acceptance_checker(self) -> None:
        """
        Creates an acceptance checker based on the parameters in the training config
        """
        stopping_options = self.model_config.stopping_criteria
        if stopping_options is None:
            stopping_options = StoppingCriteria()
        self.history_key = stopping_options.history_key
        self.direction = stopping_options.direction
        self.abs_tol = stopping_options.abs_tol
        logger.info(
            f"Adding '{self.history_key}' '{self.direction}' with tolerance '{self.abs_tol}' "
            f"as the acceptance checking condition.")

        self.acceptance_checker = AcceptanceChecker(self.model_manager,
                                                    comparator=lambda x, y: self.acceptance_comparator(x, y),
                                                    max_epochs=self.max_epochs,
                                                    threshold=stopping_options.get('threshold', None),
                                                    plateau_count=stopping_options.get('plateau_count', None))

        self.acceptance_checker.native = self.native
        self.acceptance_checker.onnx = self.onnx

    def show_memory_summary(self, model_loading):
        """Used to show a memory summary at appropriate times."""
        if not self.gpu or self.memory_summary_freq == 0:
            return

        if model_loading or self.epoch == 1 or (self.epoch - 1) % self.memory_summary_freq == 0:
            if model_loading:
                logger.info(f"CUDA memory summary after model load")
            else:
                logger.info(f"CUDA memory summary for epoch {self.epoch}")
            logger.info(torch.cuda.memory_summary(self.device))

    def acceptance_comparator(self, x, y):
        if math.isclose(x, y, abs_tol=self.abs_tol):
            return 0
        elif self.direction == 'ge':
            return x - y
        elif self.direction == 'le':
            return y - x
        else:
            logger.error(f"acceptance_comparator requires a direction of 'ge' or 'le'.")
            sys.exit(-1)


# ==================================================================================================


def compute_preliminary_eta(num_batches, batch_mean, epoch_start, max_epochs, validation_scale):
    # We are going to make a preliminary estimate based on some set of training batches.
    # We need to scale this based on the size of the validation set. NOTE, this will be
    # WRONG because the validation size doesn't include back propagation.
    epoch_duration = batch_mean * num_batches
    total_duration = epoch_duration * max_epochs * validation_scale
    eta = epoch_start + datetime.timedelta(seconds=total_duration)

    logger.info(f"PRELIMINARY ROUGH Estimate of epoch duration {epoch_duration:.3f} seconds, "
                f"total ETA {eta.strftime('%H:%M:%S')} ")


def history_to_results(history, results, native, onnx):
    """
    Places our history into the results for final output. (Uses JSON style.)
    :param history: A history of the training
    :param results: Where to store the information so it can be retrieved when constructing the final output.
    :param native: A Boolean controlling whether or not to include the hash of the native PyTorch model.
    :param onnx: A Boolean controlling whether or not to include the hash of the ONNX model.
    """
    # The learning rate can change over time...
    results['options']['learning_rate'] = history['lr']

    if native:
        results['results']['model_hash'] = history['model_hash']
    if onnx:
        results['results']['onnx_model_hash'] = history['onnx_model_hash']

    results['results']['loss'] = history['loss']
    results['results']['accuracy'] = history['accuracy']

    results['results']['val_loss'] = history['val_loss']
    results['results']['val_accuracy'] = history['val_accuracy']


def main():
    print("Nothing to see here.")


if __name__ == "__main__":
    main()<|MERGE_RESOLUTION|>--- conflicted
+++ resolved
@@ -424,11 +424,7 @@
             transforms = TransformManager(self.model_config.model_transforms)
             self.model = transforms.transform(self.model)
 
-<<<<<<< HEAD
-        # Save off a reference to the unwrapped model for saving
-=======
         # Save off a reference to the unwrapped model for saving.
->>>>>>> 2e8fdb38
         self.unwrapped_model = self.model
 
         # Prepare the model for cuda and/or distributed use.
