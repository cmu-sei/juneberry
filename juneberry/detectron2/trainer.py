#! /usr/bin/env python3

# ======================================================================================================================
# Juneberry - General Release
#
# Copyright 2021 Carnegie Mellon University.
#
# NO WARRANTY. THIS CARNEGIE MELLON UNIVERSITY AND SOFTWARE ENGINEERING INSTITUTE MATERIAL IS FURNISHED ON AN "AS-IS"
# BASIS. CARNEGIE MELLON UNIVERSITY MAKES NO WARRANTIES OF ANY KIND, EITHER EXPRESSED OR IMPLIED, AS TO ANY MATTER
# INCLUDING, BUT NOT LIMITED TO, WARRANTY OF FITNESS FOR PURPOSE OR MERCHANTABILITY, EXCLUSIVITY, OR RESULTS OBTAINED
# FROM USE OF THE MATERIAL. CARNEGIE MELLON UNIVERSITY DOES NOT MAKE ANY WARRANTY OF ANY KIND WITH RESPECT TO FREEDOM
# FROM PATENT, TRADEMARK, OR COPYRIGHT INFRINGEMENT.
#
# Released under a BSD (SEI)-style license, please see license.txt or contact permission@sei.cmu.edu for full terms.
#
# [DISTRIBUTION STATEMENT A] This material has been approved for public release and unlimited distribution.  Please see
# Copyright notice for non-US Government use and distribution.
#
# This Software includes and/or makes use of Third-Party Software subject to its own license.
#
# DM21-0884
#
# ======================================================================================================================

from collections import OrderedDict
import logging
import math
from pathlib import Path
import sys
import types
from typing import Optional

import hjson

import torch
from torch.nn.parallel import DistributedDataParallel

from detectron2 import model_zoo
from detectron2.checkpoint import DetectionCheckpointer, PeriodicCheckpointer
from detectron2.config import get_cfg
from detectron2.data import build_detection_test_loader, build_detection_train_loader
from detectron2.engine import launch
from detectron2.engine.defaults import DefaultTrainer
from detectron2.evaluation import COCOEvaluator, inference_on_dataset, print_csv_format
from detectron2.modeling import build_model
from detectron2.solver import build_lr_scheduler, build_optimizer
from detectron2.utils.collect_env import collect_env_info
import detectron2.utils.comm as comm
from detectron2.utils.env import seed_all_rng
from detectron2.utils.events import EventStorage, CommonMetricPrinter, JSONWriter, TensorboardXWriter

from juneberry.config.dataset import DatasetConfig
from juneberry.config.model import ModelConfig
from juneberry.config.training_output import TrainingOutputBuilder
import juneberry.data as jb_data
import juneberry.detectron2.data as dt2_data
from juneberry.detectron2.loss_evaluator import DT2LossEvaluator
from juneberry.filesystem import generate_file_hash, ModelManager
from juneberry.jb_logging import log_banner, setup_logger
from juneberry.lab import Lab
from juneberry.plotting import plot_training_summary_chart
import juneberry.pytorch.processing as processing
from juneberry.trainer import Trainer

logger = logging.getLogger(__name__)


class Detectron2Trainer(Trainer):
    def __init__(self, lab: Lab, model_manager: ModelManager, model_config: ModelConfig, dataset_config: DatasetConfig,
                 log_level, *, resume: bool = False):
        super().__init__(lab, model_manager, model_config, dataset_config, log_level)

        self.iter: int = 0
        self.start_iter: int = 0
        self.max_iter: int = 0
        self.iter_per_epoch: int = 0

        self.cfg = None
        self.model = None
        self.save_model = None

        self.resume = resume

        # We shouldn't need to change these.
        self.train_len = 0
        self.val_len = 0

        # We need our own data mapper for transforms.
        self.train_dataset_mapper = None
        self.test_dataset_mapper = None
        self.val_dataset_mapper = None

        # For loss evaluation
        self.loss_evaluator = None
        self.storage: EventStorage

        # Content that will be saved to output.json.
        self.output_builder = TrainingOutputBuilder()
        self.output = self.output_builder.output

        # Fill out some of the output fields using the model name / model config.
        self.output_builder.set_from_model_config(self.model_manager.model_name, self.model_config)

        self.results_keys = ['accuracy', 'false_negative', 'fg_cls_accuracy', 'loss_box_reg', 'loss_cls',
                             'loss_rpn_cls', 'loss_rpn_loc', 'learning_rate', 'num_bg_samples', 'num_fg_samples',
                             'num_neg_anchors', 'num_pos_anchors', 'timetest', 'loss', 'val_accuracy', 'val_loss']

        for key in self.results_keys:
            self.output.results.update({key: []})

    def dry_run(self) -> None:
        self.node_setup()
        self.setup()

    # ==========================

    def node_setup(self) -> None:
        log_banner(logger, "Node Setup")

        # Make sure we have the appropriate directory structure
        self.model_manager.setup()

        # NOTE: This isn't going to use proper logging
        train_list, val_list = jb_data.make_split_metadata_manifest_files(
            self.lab, self.dataset_config, self.model_config, self.model_manager)
        self.train_len = len(train_list)
        self.val_len = len(val_list)

    def establish_loggers(self) -> None:
        # Determine the rank of the current process.
        dist_rank = comm.get_local_rank()

        # In distributed training, the root Juneberry logger must be established again for each process. In
        # non-distributed training, the Trainer can continue using the root Juneberry logger that was
        # established earlier.
        if self.distributed:
            setup_logger(self.model_manager.get_training_log(), "", dist_rank=dist_rank, level=self.log_level)

        # For both distributed and non-distributed training, capture the fvcore and detectron2 logging messages
        # in the Juneberry training log files.
        setup_logger(self.model_manager.get_training_log(), "", dist_rank=dist_rank, name="fvcore",
                     level=logging.DEBUG)
        setup_logger(self.model_manager.get_training_log(), "", dist_rank=dist_rank, name="detectron2",
                     level=logging.DEBUG)

    def setup(self) -> None:

        logger.info("Setting up trainer")
        args = types.SimpleNamespace()

        if self.onnx:
            logger.warning(f"An ONNX model format was requested, but Detectron training does not support saving model "
                           f"files in ONNX format. Switching to the DT2 native format.")
            self.onnx = False
            self.native = True

        # Register the datasets from our previously created manifests.
        dt2_data.register_train_manifest_files(self.lab, self.model_manager)

        # =======
        if self.model_config.model_transforms is not None:
            logger.warning(f"The model config contains model transforms, however the detectron2 trainer does not "
                           f"currently support model transforms. Ignoring the requested model transforms.")

        # Get a basic config
        cfg = get_cfg()

        # Build the basis from the model zoo, full config, etc.
        self._load_config_from_module(cfg)
        self._overlay_supplements(cfg)

        # Set some basic properties from our model config.
        cfg.SEED = self.model_config.seed

        # We can do a local model file if we need.
        # cfg.MODEL.WEIGHTS = "model_final_280758.pkl"

        # train root outputs, then move everything later
        # cfg.OUTPUT_DIR = str(self.model_manager.get_train_root_dir())
        cfg.OUTPUT_DIR = str(self.model_manager.get_train_scratch_path())

        # Set our datasets to the ones we registered
        cfg.DATASETS.TRAIN = [dt2_data.TRAIN_DS_NAME]
        if self.val_len > 0:
            cfg.DATASETS.TEST = [dt2_data.VAL_DS_NAME]

        # The num classes should be the same
        cfg.MODEL.ROI_HEADS.NUM_CLASSES = self.dataset_config.num_model_classes

        if self.num_gpus == 0:
            cfg.MODEL.DEVICE = "cpu"

<<<<<<< HEAD
        # TODO: update call site
        cfg.DATALOADER.NUM_WORKERS = self.lab.num_workers
=======
        cfg.DATALOADER.NUM_WORKERS = self.lab.profile.num_workers
>>>>>>> 0218c603

        # =====================================================================
        # In JB the user specifies the number of epochs. An epoch is ONE complete pass through the data
        # in a set of batches. At the end we perform a validation at the end of each epoch.
        # A batch is how many images that will be processed _in aggregate_ before doing a model update.
        # Many of the solver properties are scaled (up or down) when we change GPUS.

        # Juneberry does things in terms of epochs not iterations.  Iterations are batch so use that.
        cfg.SOLVER.IMS_PER_BATCH = self.model_config.batch_size

        # In JB the user wants to get through the all the images some number of times.
        self.iter_per_epoch = math.ceil(self.train_len / cfg.SOLVER.IMS_PER_BATCH)
        cfg.SOLVER.MAX_ITER = self.model_config.epochs * self.iter_per_epoch

        # We want our warmup to be in terms of epochs, default of 1
        cfg.SOLVER.WARMUP_ITERS = self.iter_per_epoch * 1

        # Set it to some reasonable range
        # Detectron2 COCO-Detection/faster_rcnn_R_50_FPN_3x/137849458/model_final_280758.pkl uses
        #  MAX_ITER: 270000;   STEPS: [ 210000, 250000 ] ->  [ 0.7777778,  0.9259259 ] of iterations
        cfg.SOLVER.STEPS = [math.ceil(cfg.SOLVER.MAX_ITER * 3 / 4.0), math.ceil(cfg.SOLVER.MAX_ITER * 9 / 10.0)]

        # Set a default learning rate for this reference world size
        # TODO: We should have a general purpose model config for this
        # Default for 1 GPU; according to https://github.com/facebookresearch/detectron2/blob/master/GETTING_STARTED.md
        cfg.SOLVER.BASE_LR = .0025

        # We want to evaluate after every epoch.
        # TODO: Add "validate every N epochs" type config
        if self.val_len > 0:
            cfg.TEST.EVAL_PERIOD = self.iter_per_epoch
        else:
            cfg.TEST.EVAL_PERIOD = 0
        cfg.SOLVER.CHECKPOINT_PERIOD = self.iter_per_epoch

        # ===============================================
        # Okay, we need to scale everything based on GPUs. We use detectron2 to scale everything.
        # TODO: Add Reference World Size concept
        # For now, hard code it to 1, given the learning rate of 0.0025
        cfg.SOLVER.REFERENCE_WORLD_SIZE = 1

        # IMS_PER_BATCH: 16
        # BASE_LR: 0.1
        # REFERENCE_WORLD_SIZE: 8
        # MAX_ITER: 5000
        # STEPS: (4000,)
        # CHECKPOINT_PERIOD: 1000

        # =================================================================

        # Now, let the user override anything they want BEFORE we scale. We want to scale what they add too.
        # They can, of course stop the scaling by setting REFERENCE_WORLD_SIZE to zero.
        if hasattr(self.model_config, "detectron2"):
            if "overrides" in self.model_config.detectron2:
                cfg.merge_from_list(self.model_config.detectron2['overrides'])

        # =================================================================
        # Now scale it it to our number of gpus.  This call scales all these based on the new
        # set of workers IF current REFERENCE_WORLD_SIZE is NOT zero.
        # NOTE: If we are cpu we don't change anything.  We get what they provided.
        # TODO: Should this be pluggable?
        if cfg.SOLVER.REFERENCE_WORLD_SIZE != 0 and self.num_gpus != 0:
            logger.info(f"Scaling config. REFERENCE_WORLD_SIZE original={cfg.SOLVER.REFERENCE_WORLD_SIZE}, "
                        f"new={self.num_gpus}")
            cfg = DefaultTrainer.auto_scale_workers(cfg, self.num_gpus)

        # ==========

        # At minimum, the iterations must be GREATER than the last step
        if cfg.SOLVER.MAX_ITER <= cfg.SOLVER.STEPS[1] + 1:
            logger.info("Adjusting MAX_ITER to be greater than the last solver step.")
            cfg.SOLVER.MAX_ITER = cfg.SOLVER.STEPS[1] + 2

        # ==========

        # This finalizes the freezes, finalizes config and sets other arguments
        # TODO: What all can we pass in as args to default?
        self.cfg = cfg
        cfg.freeze()
        default_setup(self.model_manager, cfg, args)

        # =======
        # Set up the model
        self.model = build_model(cfg)

        # If we are using DDP we don't want to serialize the fields added by DDP, so save
        # a reference to a raw model
        self.save_model = self.model
        # If distributed wrap in DDP
        if self.num_gpus > 1:
            self.model = DistributedDataParallel(
                self.model, device_ids=[comm.get_local_rank()], broadcast_buffers=False
            )

        # Set our own dataset mappers to deal with transforms
        self.train_dataset_mapper = dt2_data.create_mapper(self.cfg, self.model_config.training_transforms, True)
        if self.val_len > 0:
            self.test_dataset_mapper = dt2_data.create_mapper(self.cfg, self.model_config.evaluation_transforms, False)
            # N.B. To calculate the validation loss, we need a training mapper, the test mappers remove the annotations
            #      required for calculating the FPN loss terms:
            #      https://detectron2.readthedocs.io/en/latest/_modules/detectron2/data/dataset_mapper.html#DatasetMapper.__init__
            self.val_dataset_mapper = dt2_data.create_mapper(self.cfg, self.model_config.evaluation_transforms, True)

            # Construct the loss evaluator
            self.setup_loss_evaluator()

    def train(self) -> None:
        cfg = self.cfg
        model = self.model
        resume = self.resume

        # Establish the interval for logging the training metrics to console.
        interval = self.model_config.detectron2.metric_interval
        interval_str = "single iteration" if interval == 1 else f"{interval} iterations"
        logger.info(f"Common training metrics will be logged after every {interval_str}.")

        # NOTE: This is copied wholesale from plain_train_net.py
        # We can do our own optimizer building, etc.
        model.train()
        optimizer = build_optimizer(cfg, model)
        scheduler = build_lr_scheduler(cfg, optimizer)

        checkpointer = DetectionCheckpointer(model, cfg.OUTPUT_DIR, optimizer=optimizer, scheduler=scheduler)
        # TODO: Why are these member vars instead of locals?
        self.start_iter = (checkpointer.resume_or_load(cfg.MODEL.WEIGHTS, resume=resume).get("iteration", -1) + 1)
        self.max_iter = cfg.SOLVER.MAX_ITER

        periodic_checkpointer = PeriodicCheckpointer(checkpointer, cfg.SOLVER.CHECKPOINT_PERIOD, max_iter=self.max_iter)
        writers = self.default_writers(cfg.OUTPUT_DIR, self.max_iter) if comm.is_main_process() else []

        # compared to "train_net.py", we do not support accurate timing and
        # precise BN here, because they are not trivial to implement in a small training loop
        data_loader = build_detection_train_loader(cfg, mapper=self.train_dataset_mapper)
        logger.info("Starting training from iteration {}".format(self.start_iter))

        self.storage = EventStorage(self.start_iter)
        with self.storage as storage:
            for data, iteration in zip(data_loader, range(self.start_iter, self.max_iter)):
                write_json = False
                self.iter = iteration
                storage.iter = iteration

                loss_dict = model(data)
                losses = sum(loss_dict.values())
                assert torch.isfinite(losses).all(), loss_dict

                loss_dict_reduced = {k: v.item() for k, v in comm.reduce_dict(loss_dict).items()}
                losses_reduced = sum(loss for loss in loss_dict_reduced.values())

                optimizer.zero_grad()
                losses.backward()
                optimizer.step()
                storage.put_scalar("lr", optimizer.param_groups[0]["lr"], smoothing_hint=False)
                scheduler.step()

                # Compute the loss for this step, if they want it
                if self.loss_evaluator and self.model_config.detectron2.enable_val_loss:
                    self.loss_evaluator.after_step(self)

                # and iteration != max_iter - 1
                if cfg.TEST.EVAL_PERIOD > 0 and ((iteration + 1) % cfg.TEST.EVAL_PERIOD) == 0:
                    self.do_test()
                    # Compared to "train_net.py", the test results are not dumped to EventStorage
                    comm.synchronize()
                    write_json = True

                if comm.is_main_process():
                    storage.put_scalars(total_loss=losses_reduced, **loss_dict_reduced)

                for writer in writers:

                    # The metrics are written to console every certain number of iterations.
                    if isinstance(writer, CommonMetricPrinter):
                        if (iteration + 1) % interval == 0:
                            writer.write()

                    # If the iteration if for the end of an epoch, write to the JSON file.
                    if isinstance(writer, JSONWriter):
                        if write_json:
                            writer.write()

                    # Write to tensorboard after every iteration.
                    if isinstance(writer, TensorboardXWriter):
                        writer.write()

                periodic_checkpointer.step(iteration)

    def do_test(self):
        cfg = self.cfg
        model = self.model

        results = OrderedDict()
        for dataset_name in cfg.DATASETS.TEST:
            data_loader = build_detection_test_loader(cfg, dataset_name, mapper=self.test_dataset_mapper)
            evaluator = COCOEvaluator(dataset_name, output_dir=cfg.OUTPUT_DIR)
            # evaluator = get_evaluator(
            #     cfg, dataset_name, os.path.join(cfg.OUTPUT_DIR, "inference", dataset_name)
            # )
            # NB inference_on_dataset puts the model in eval mode, turns off gradients, and returns the model to the
            # state it entered it
            results_i = inference_on_dataset(model, data_loader, evaluator)
            results[dataset_name] = results_i
            if comm.is_main_process():
                logger.info("Evaluation results for {} in csv format:".format(dataset_name))
                print_csv_format(results_i)
        if len(results) == 1:
            results = list(results.values())[0]
        return results

    def finish(self) -> None:

        # The rank 0 process is responsible for renaming the detectron2 output model file to
        # the typical Juneberry output model file.

        if comm.get_local_rank():
            logger.info(f"Only the rank 0 process is responsible for saving the model file.")

        else:
            # NOTE: This is a custom path for DT2.  We know that DT2 puts the model file in the final
            # OUTPUT directory, so we rename it out of there.
            final_model_path = Path(self.cfg.OUTPUT_DIR) / 'model_final.pth'
            logger.info(f"Renaming {final_model_path} to {self.model_manager.get_pytorch_model_path()}")
            final_model_path.rename(self.model_manager.get_pytorch_model_path())

            # Retrieve the metrics from the dt2 metrics log.
            self.extract_dt2_log_content(self.get_dt2_metrics_log())

            plot_training_summary_chart(self.output, self.model_manager)

            # Compute the model hash.
            self.output.results.model_hash = generate_file_hash(self.model_manager.get_pytorch_model_path())

            # Add the training time information to the output.
            self.output.times.start_time = self.train_start_time.isoformat()
            self.output.times.end_time = self.train_end_time.isoformat()
            duration = self.train_end_time - self.train_start_time
            self.output.times.duration = duration.total_seconds()

            # Save the training output to the JSON file.
            self.output_builder.save(self.model_manager.get_training_out_file())

    # ==========================

    def check_gpu_availability(self, required: int = None):
        return processing.determine_gpus(required)

    def train_distributed(self, num_gpus) -> None:
        self.distributed = True
        self.num_gpus = num_gpus

        # We don't support multi-machine yet
        launch(
            self.train_model,
            num_gpus,
            num_machines=1,
            machine_rank=0,
            dist_url="auto",  # See defaults for what this is
            args=(),
        )

    # ===============================

    #  ___       _                        _
    # |_ _|_ __ | |_ ___ _ __ _ __   __ _| |
    #  | || '_ \| __/ _ \ '__| '_ \ / _` | |
    #  | || | | | ||  __/ |  | | | | (_| | |
    # |___|_| |_|\__\___|_|  |_| |_|\__,_|_|

    def setup_loss_evaluator(self):
        cfg = self.cfg.clone()
        cfg.defrost()
        cfg.DATALOADER.NUM_WORKERS = 0  # save some memory and time for PreciseBN

        val_loader = build_detection_test_loader(self.cfg, self.cfg.DATASETS.TEST[0], self.val_dataset_mapper)

        self.loss_evaluator = DT2LossEvaluator(cfg.TEST.EVAL_PERIOD, self.model, val_loader)

    def default_writers(self, output_dir: str, max_iter: Optional[int] = None):

        tb_dir = self.model_manager.create_tensorboard_directory_name(
            self.lab.tensorboard) if self.lab.tensorboard is not None else output_dir

        logger.info(f"Tensorboard events for this run will be stored in {output_dir}")

        return [
            CommonMetricPrinter(max_iter),
            JSONWriter(Path(output_dir, "metrics.json")),
            TensorboardXWriter(tb_dir),
        ]

    def get_dt2_metrics_log(self):
        """:return: The path to the dt2 metrics log."""
        return self.model_manager.get_train_scratch_path() / "metrics.json"

    @staticmethod
    def append_metric(content, field, metric):
        """
        Appends the metric (if available) to the results field.
        """
        if metric in content:
            field.append(content[metric])

    def extract_dt2_log_content(self, file: Path):
        logger.info(f"Extracting training data from dt2 metrics log.")

        # Open the dt2 metrics log and read each line. Currently only fast_rcnn accuracies are supported.
        with open(file, 'r') as log_file:
            for line in log_file:
                # TODO: Should this be routed through the jbfs load chokepoint?
                content = hjson.loads(line)
                self.append_metric(content, self.output.results.accuracy, 'fast_rcnn/cls_accuracy')
                self.append_metric(content, self.output.results.false_negative, 'fast_rcnn/false_negative')
                self.append_metric(content, self.output.results.fg_cls_accuracy, 'fast_rcnn/fg_cls_accuracy')
                self.append_metric(content, self.output.results.loss_box_reg, 'loss_box_reg')
                self.append_metric(content, self.output.results.loss_cls, 'loss_cls')
                self.append_metric(content, self.output.results.loss_rpn_cls, 'loss_rpn_cls')
                self.append_metric(content, self.output.results.loss_rpn_loc, 'loss_rpn_loc')
                self.append_metric(content, self.output.results.learning_rate, 'lr'),
                self.append_metric(content, self.output.results.num_bg_samples, 'roi_head/num_bg_samples')
                self.append_metric(content, self.output.results.num_fg_samples, 'roi_head/num_fg_samples')
                self.append_metric(content, self.output.results.num_neg_anchors, 'rpn/num_neg_anchors')
                self.append_metric(content, self.output.results.num_pos_anchors, 'rpn/num_pos_anchors')
                self.append_metric(content, self.output.results.timetest, 'timetest')
                self.append_metric(content, self.output.results.loss, 'total_loss')
                self.append_metric(content, self.output.results.val_accuracy, 'val_accuracy')
                self.append_metric(content, self.output.results.val_loss, 'validation_loss')

        file.unlink()

    def _load_config_from_module(self, cfg):
        # Loads whatever is in the 'module' property of the model architecture into the config
        # First, see if the module is in the workspace
        # Else, try the model zoo
        model_arch_name = self.model_config.model_architecture['module']

        ws_path = Path(self.lab.workspace())
        cfg_ws_path = ws_path / model_arch_name
        if cfg_ws_path.exists():
            logger.info(f"Initializing detectron 2 model from local file: {model_arch_name}")
            cfg.merge_from_file(str(cfg_ws_path))
        else:
            logger.info(f"Initializing detectron 2 model from model zoo: {model_arch_name}")
            cfg.merge_from_file(model_zoo.get_config_file(model_arch_name))
            cfg.MODEL.WEIGHTS = model_zoo.get_checkpoint_url(model_arch_name)  # Let training initialize from model zoo

    def _overlay_supplements(self, cfg):
        # Looks through the supplements property and merge in those files
        if self.model_config.detectron2 is not None:
            if self.model_config.detectron2.supplements is not None:
                for path in self.model_config.detectron2.supplements:
                    tmp_path = Path(path)
                    if tmp_path.exists():
                        logger.info(f"Loading config supplements from {path}")
                        cfg.merge_from_file(path)
                    else:
                        logger.error(f"Failed to find supplement {path}. Exiting.")
                        sys.exit(-1)


def default_setup(model_manager: ModelManager, cfg, args):
    """
    Slight modification to dt2 default_setup. This implementation will not
    set up the logging, since that has already been done by Juneberry.

    Perform some basic common setups at the beginning of a job, including:

    1. Log basic information about environment, cmdline arguments, and config
    2. Backup the config to the output directory

    Args:
        model_manager: A ModelManager responsible for the filesystem in the model directory.
        cfg (CfgNode): the full config to be used
        args (argparse.NameSpace): the command line arguments to be logged
    """
    output_dir = cfg.OUTPUT_DIR
    if comm.is_main_process() and output_dir:
        output_path = Path(output_dir)
        if not output_path.exists():
            logger.info(f"Output directory {output_path} was not found, so it was created.")
            output_path.mkdir()

    rank = comm.get_rank()

    # Temporarily use the detectron2 logger, to make it seem like these logging messages are still
    # coming from detectron2.
    dt2_logger = logging.getLogger("detectron2.setup_logger.in_dt2_trainer")

    dt2_logger.info("Rank of current process: {}. World size: {}".format(rank, comm.get_world_size()))
    dt2_logger.info("Environment info:\n" + collect_env_info())

    dt2_logger.info("Command line arguments: " + str(args))
    if hasattr(args, "config_file") and args.config_file != "":
        with open(Path(args.config_file), "r") as f:
            cfg_content = f.read()
        dt2_logger.info("Contents of args.config_file={}:\n{}".format(args.config_file, cfg_content))

    dt2_logger.info("Running with full config:\n{}".format(cfg))
    if comm.is_main_process() and output_dir:
        # Note: some of our scripts may expect the existence of
        # config.yaml in output directory
        # path = Path(output_dir, "config.yaml")
        path = Path(model_manager.get_platform_training_config())
        with open(path, "w") as f:
            f.write(cfg.dump())
        dt2_logger.info("Full config saved to {}".format(path))

    # make sure each worker has a different, yet deterministic seed if specified
    seed_all_rng(None if cfg.SEED < 0 else cfg.SEED + rank)

    # cudnn benchmark has large overhead. It shouldn't be used considering the small size of
    # typical validation set.
    if not (hasattr(args, "eval_only") and args.eval_only):
        torch.backends.cudnn.benchmark = cfg.CUDNN_BENCHMARK<|MERGE_RESOLUTION|>--- conflicted
+++ resolved
@@ -190,12 +190,7 @@
         if self.num_gpus == 0:
             cfg.MODEL.DEVICE = "cpu"
 
-<<<<<<< HEAD
-        # TODO: update call site
-        cfg.DATALOADER.NUM_WORKERS = self.lab.num_workers
-=======
         cfg.DATALOADER.NUM_WORKERS = self.lab.profile.num_workers
->>>>>>> 0218c603
 
         # =====================================================================
         # In JB the user specifies the number of epochs. An epoch is ONE complete pass through the data
