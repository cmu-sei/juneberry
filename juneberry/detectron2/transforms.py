#! /usr/bin/env python3

# ======================================================================================================================
# Juneberry - General Release
#
# Copyright 2021 Carnegie Mellon University.
#
# NO WARRANTY. THIS CARNEGIE MELLON UNIVERSITY AND SOFTWARE ENGINEERING INSTITUTE MATERIAL IS FURNISHED ON AN "AS-IS"
# BASIS. CARNEGIE MELLON UNIVERSITY MAKES NO WARRANTIES OF ANY KIND, EITHER EXPRESSED OR IMPLIED, AS TO ANY MATTER
# INCLUDING, BUT NOT LIMITED TO, WARRANTY OF FITNESS FOR PURPOSE OR MERCHANTABILITY, EXCLUSIVITY, OR RESULTS OBTAINED
# FROM USE OF THE MATERIAL. CARNEGIE MELLON UNIVERSITY DOES NOT MAKE ANY WARRANTY OF ANY KIND WITH RESPECT TO FREEDOM
# FROM PATENT, TRADEMARK, OR COPYRIGHT INFRINGEMENT.
#
# Released under a BSD (SEI)-style license, please see license.txt or contact permission@sei.cmu.edu for full terms.
#
# [DISTRIBUTION STATEMENT A] This material has been approved for public release and unlimited distribution.  Please see
# Copyright notice for non-US Government use and distribution.
#
# This Software includes and/or makes use of Third-Party Software subject to its own license.
#
# DM21-0884
#
# ======================================================================================================================

import logging

import numpy as np

logger = logging.getLogger(__name__)


class DT2NoOp:
    """
    Example of a (no-operation) transformer which demonstrates ALL available extension points when
    building your own DT2 Transform class.
    """
<<<<<<< HEAD
    @staticmethod
    def apply_image(img: np.ndarray) -> np.ndarray:
=======
    def apply_image(self, img: np.ndarray) -> np.ndarray:
>>>>>>> ae76ceba
        return img

    @staticmethod
    def apply_box(box: np.ndarray) -> np.ndarray:
        return box

<<<<<<< HEAD
    @staticmethod
    def apply_coords(coords: np.ndarray) -> np.ndarray:
=======
    def apply_coords(self, coords: np.ndarray) -> np.ndarray:
>>>>>>> ae76ceba
        return coords

    @staticmethod
    def apply_polygons(polygons: list) -> list:
        return polygons

    @staticmethod
    def apply_segmentation(segmentation: np.ndarray) -> np.ndarray:
        return segmentation


class DT2Logger:
    def __init__(self, msg="None"):
        self.msg = msg

    def apply_coords(self, coords: np.ndarray):
        logger.info(f"apply_coords: msg={self.msg}, coords-type={type(coords)}")
        return coords

    def apply_polygons(self, polygons: list) -> list:
        logger.info(f"apply_polygons: msg={self.msg}, polygons-type={type(polygons)}")
        return polygons

    def apply_segmentation(self, segmentation: np.ndarray) -> np.ndarray:
        logger.info(f"apply_segmentation: msg={self.msg}, segmentation-type={type(segmentation)}")
        return segmentation<|MERGE_RESOLUTION|>--- conflicted
+++ resolved
@@ -34,32 +34,19 @@
     Example of a (no-operation) transformer which demonstrates ALL available extension points when
     building your own DT2 Transform class.
     """
-<<<<<<< HEAD
-    @staticmethod
-    def apply_image(img: np.ndarray) -> np.ndarray:
-=======
     def apply_image(self, img: np.ndarray) -> np.ndarray:
->>>>>>> ae76ceba
         return img
 
-    @staticmethod
-    def apply_box(box: np.ndarray) -> np.ndarray:
+    def apply_box(self, box: np.ndarray) -> np.ndarray:
         return box
 
-<<<<<<< HEAD
-    @staticmethod
-    def apply_coords(coords: np.ndarray) -> np.ndarray:
-=======
     def apply_coords(self, coords: np.ndarray) -> np.ndarray:
->>>>>>> ae76ceba
         return coords
 
-    @staticmethod
-    def apply_polygons(polygons: list) -> list:
+    def apply_polygons(self, polygons: list) -> list:
         return polygons
 
-    @staticmethod
-    def apply_segmentation(segmentation: np.ndarray) -> np.ndarray:
+    def apply_segmentation(self, segmentation: np.ndarray) -> np.ndarray:
         return segmentation
 
 
