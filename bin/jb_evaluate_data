--- conflicted
+++ resolved
@@ -123,25 +123,7 @@
     model_config = ModelConfig.load(model_manager.get_model_config())
 
     # Create an evaluator object and use it to conduct the evaluation.
-<<<<<<< HEAD
     evaluator = jb_eval_utils.create_evaluator(model_config, lab, dataset, model_manager, eval_dir_mgr, eval_options)
-=======
-    if model_config.platform == "pytorch" or model_config.platform == "pytorch_privacy":
-        from juneberry.pytorch.pytorch_evaluator import PytorchEvaluator
-        evaluator = PytorchEvaluator(lab, model_config, dataset, model_manager, eval_dir_mgr, eval_options)
-    elif model_config.platform == "detectron2":
-        from juneberry.detectron2.dt2_evaluator import Detectron2Evaluator
-        evaluator = Detectron2Evaluator(model_config, lab, dataset, model_manager, eval_dir_mgr, eval_options)
-    elif model_config.platform == "mmdetection":
-        from juneberry.mmdetection.mmd_evaluator import MMDEvaluator
-        evaluator = MMDEvaluator(model_config, lab, dataset, model_manager, eval_dir_mgr, eval_options)
-    elif model_config.platform == "tensorflow":
-        from juneberry.tensorflow.evaluator import TFEvaluator
-        evaluator = TFEvaluator(model_config, lab, dataset, model_manager, eval_dir_mgr, eval_options)
-    else:
-        logger.error(f"Unsupported platform: {model_config.platform}")
-        sys.exit(-1)
->>>>>>> 567e8afb
 
     # Set the number of GPUs on the evaluator.
     if not args.dryrun:
