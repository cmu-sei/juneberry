--- conflicted
+++ resolved
@@ -91,13 +91,8 @@
                                                  "be passed to the pydoit command.")
 
     setup_args(parser)
-<<<<<<< HEAD
     jbscripting.setup_args(parser)
-    args = parser.parse_args()
-=======
-    jbscripting.setup_args(parser, add_data_root=True)
     args, unknown = parser.parse_known_args()
->>>>>>> abd68888
     show_command = args.showcmd
 
     # Set up logging
