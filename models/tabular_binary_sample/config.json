{
    "batch_size": 1024,
    "description": "System test using a simply binary classifier and tabular data.",
    "epochs": 100,
<<<<<<< HEAD
    "evaluation_output": "juneberry.evaluation.evals.pytorch.PyTorchEvaluationOutput",
    "evaluation_procedure": "juneberry.evaluation.evals.pytorch.PyTorchEvaluationProcedure",
=======
>>>>>>> 89bbb45c
    "evaluation_transforms": [
        {
            "fqcn": "juneberry.transforms.tabular.RemoveColumns",
            "kwargs": {
                "indexes": [
                    1,
                    3
                ]
            }
        }
    ],
    "format_version": "0.2.0",
    "hints": {
        "max_gpus": 1,
        "num_workers": 0
    },
    "model_architecture": {
        "args": {
            "num_classes": 2
        },
        "module": "juneberry.architectures.pytorch.sample_tabular_nn.BinaryModel"
    },
    "platform": "pytorch",
    "pytorch": {
        "deterministic": true,
        "loss_fn": "torch.nn.BCELoss",
        "optimizer_args": {
            "lr": 0.1
        },
        "optimizer_fn": "torch.optim.SGD"
    },
    "seed": 4210592948,
    "task": "classification",
    "timestamp": "2021-03-01T10:00:00",
    "training_dataset_config_path": "models/tabular_binary_sample/train_data_config.json",
    "training_transforms": [
        {
            "fqcn": "juneberry.transforms.tabular.RemoveColumns",
            "kwargs": {
                "indexes": [
                    3,
                    1
                ]
            }
        }
    ],
    "validation": {
        "algorithm": "random_fraction",
        "arguments": {
            "fraction": 0.2,
            "seed": 3554237221
        }
    }
}<|MERGE_RESOLUTION|>--- conflicted
+++ resolved
@@ -2,11 +2,6 @@
     "batch_size": 1024,
     "description": "System test using a simply binary classifier and tabular data.",
     "epochs": 100,
-<<<<<<< HEAD
-    "evaluation_output": "juneberry.evaluation.evals.pytorch.PyTorchEvaluationOutput",
-    "evaluation_procedure": "juneberry.evaluation.evals.pytorch.PyTorchEvaluationProcedure",
-=======
->>>>>>> 89bbb45c
     "evaluation_transforms": [
         {
             "fqcn": "juneberry.transforms.tabular.RemoveColumns",
