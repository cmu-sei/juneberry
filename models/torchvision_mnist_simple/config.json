--- conflicted
+++ resolved
@@ -2,11 +2,6 @@
     "batch_size": 256,
     "description": "Simple unit test demonstrating torchvision unit test models.",
     "epochs": 5,
-<<<<<<< HEAD
-    "evaluation_output": "juneberry.evaluation.evals.pytorch.PyTorchEvaluationOutput",
-    "evaluation_procedure": "juneberry.evaluation.evals.pytorch.PyTorchEvaluationProcedure",
-=======
->>>>>>> 89bbb45c
     "evaluation_transforms": [
         {
             "fqcn": "juneberry.transforms.random_crop_mirror.RandomCropMirror",
