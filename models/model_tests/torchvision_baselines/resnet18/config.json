--- conflicted
+++ resolved
@@ -2,11 +2,6 @@
     "batch_size": 128,
     "description": "Unit test to check is jb_train and jb_evaluate produce the same top-1 accuracy",
     "epochs": 1,
-<<<<<<< HEAD
-    "evaluation_output": "juneberry.evaluation.evals.pytorch.PyTorchEvaluationOutput",
-    "evaluation_procedure": "juneberry.evaluation.evals.pytorch.PyTorchEvaluationProcedure",
-=======
->>>>>>> 89bbb45c
     "evaluation_transforms": [
         {
             "fqcn": "torchvision.transforms.Resize",
