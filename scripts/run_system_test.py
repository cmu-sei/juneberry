--- conflicted
+++ resolved
@@ -98,11 +98,7 @@
     [
         "text_detect/dt2/ut",
         "data_sets/text_detect_val.json",
-<<<<<<< HEAD
-        0.30,
-=======
         0.3,
->>>>>>> 567e8afb
         0.004
     ]
 ]
